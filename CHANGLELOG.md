--- conflicted
+++ resolved
@@ -1,10 +1,7 @@
-<<<<<<< HEAD
-=======
 # 8.0.4
 
 - fix TR_length not being a valid feature
 
->>>>>>> 9fe3f5e7
 # 8.0.3
 
 - fix plot display bug in train reports
